--- conflicted
+++ resolved
@@ -148,15 +148,11 @@
     }
 
     /// Generates a stream of [Events](crate::Event) from a set of [InputEvents](crate::InputEvent)
-<<<<<<< HEAD
-    fn build_event_stream(&mut self, input_events: &[InputEvent], widget_manager: &mut WidgetManager) -> Vec<Event> {
-=======
     fn build_event_stream(
         &mut self,
         input_events: &[InputEvent],
         widget_manager: &WidgetManager,
     ) -> Vec<Event> {
->>>>>>> 4b61fce3
         let mut event_stream = Vec::<Event>::new();
         let mut states: HashMap<EventType, EventState> = HashMap::new();
 
@@ -328,16 +324,12 @@
         event_stream
     }
 
-<<<<<<< HEAD
-    fn process_keyboard_events(&mut self, input_event: &InputEvent, _states: &mut HashMap<EventType, EventState>, widget_manager: &WidgetManager) -> Vec<Event> {
-=======
     fn process_keyboard_events(
         &mut self,
         input_event: &InputEvent,
         _states: &mut HashMap<EventType, EventState>,
         _widget_manager: &WidgetManager,
     ) -> Vec<Event> {
->>>>>>> 4b61fce3
         let mut event_stream = Vec::new();
         if let Some(current_focus) = widget_manager.focus_tree.current() {
             match input_event {
