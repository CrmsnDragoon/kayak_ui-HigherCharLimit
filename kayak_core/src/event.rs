use crate::{Index, KeyCode};

#[derive(Debug, Clone, Copy, PartialEq)]
pub struct Event {
    pub target: Index,
    pub event_type: EventType,
    pub(crate) should_propagate: bool,
}

impl Default for Event {
    fn default() -> Self {
        Self {
            target: Default::default(),
            event_type: EventType::Click,
            should_propagate: true,
        }
    }
}

#[derive(Debug, Clone, Copy, PartialEq, Eq, Hash)]
pub enum EventType {
    Click,
    Hover,
    MouseIn,
    MouseOut,
<<<<<<< HEAD
    MouseDown,
    MouseUp,
    MousePressed
=======
    Focus,
    Blur,
    CharInput { c: char },
    KeyboardInput { key: KeyCode },
>>>>>>> e1073be4
}<|MERGE_RESOLUTION|>--- conflicted
+++ resolved
@@ -23,14 +23,11 @@
     Hover,
     MouseIn,
     MouseOut,
-<<<<<<< HEAD
     MouseDown,
     MouseUp,
-    MousePressed
-=======
+    MousePressed,
     Focus,
     Blur,
     CharInput { c: char },
     KeyboardInput { key: KeyCode },
->>>>>>> e1073be4
 }