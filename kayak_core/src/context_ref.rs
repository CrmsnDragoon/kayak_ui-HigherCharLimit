--- conflicted
+++ resolved
@@ -468,30 +468,27 @@
         self.context.widget_manager.get_valid_parent(id)
     }
 
-<<<<<<< HEAD
     /// Attempts to get the children of the widget with the given ID
     ///
     /// A "valid" child is simply one that does not have a render command of
     /// [`RenderCommand::Empty`](crate::render_command::RenderCommand::Empty).
-=======
-    /// Attempts to get the layout rect for the widget with the given ID
->>>>>>> db7042dd
     ///
     /// # Arguments
     ///
     /// * `id`: The ID of the widget
     ///
-<<<<<<< HEAD
     pub fn get_valid_children(&self, id: Index) -> Vec<Index> {
         self.context.widget_manager.get_valid_node_children(id)
     }
 
+    /// Attempts to get the layout rect for the widget with the given ID
+    ///
+    /// # Arguments
+    ///
+    /// * `id`: The ID of the widget
+    ///
     pub fn get_layout(&self, widget_id: &Index) -> Option<&crate::layout_cache::Rect> {
         self.context.widget_manager.get_layout(widget_id)
-=======
-    pub fn get_layout(&self, id: &Index) -> Option<&crate::layout_cache::Rect> {
-        self.context.widget_manager.get_layout(id)
->>>>>>> db7042dd
     }
 
     /// Get the render node for the widget with the given ID
