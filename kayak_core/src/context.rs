use crate::assets::AssetStorage;
use crate::{Binding, Changeable};
use std::collections::HashMap;
use std::path::PathBuf;

use crate::event_dispatcher::EventDispatcher;
use crate::{
    multi_state::MultiState, widget_manager::WidgetManager, Index, InputEvent, MutableBound,
    Releasable,
};

pub struct KayakContext {
    assets: resources::Resources,
    current_effect_index: usize,
    current_id: Index,
    current_state_index: usize,
    event_dispatcher: EventDispatcher,
    global_bindings: HashMap<crate::Index, Vec<crate::flo_binding::Uuid>>,
    global_state: resources::Resources,
    last_state_type_id: Option<std::any::TypeId>,
    // TODO: Make widget_manager private.
    pub widget_manager: WidgetManager,
    widget_effects: HashMap<crate::Index, resources::Resources>,
    /// Contains provider state data to be accessed by consumers.
    ///
    /// Maps the type of the data to a mapping of the provider node's ID to the state data
    widget_providers: HashMap<std::any::TypeId, HashMap<crate::Index, resources::Resources>>,
    widget_state_lifetimes:
<<<<<<< HEAD
        HashMap<crate::Index, HashMap<crate::flo_binding::Uuid, Box<dyn crate::Releasable>>>,
    widget_states: HashMap<crate::Index, resources::Resources>,
=======
        HashMap<crate::Index, HashMap<flo_binding::Uuid, Box<dyn crate::Releasable>>>,
    current_id: Index,
    // TODO: Make widget_manager private.
    pub widget_manager: WidgetManager,
    event_dispatcher: EventDispatcher,
    global_state: resources::Resources,
    last_state_type_id: Option<std::any::TypeId>,
    current_state_index: usize,
    current_effect_index: usize,
>>>>>>> 683f4928
}

impl std::fmt::Debug for KayakContext {
    fn fmt(&self, f: &mut std::fmt::Formatter<'_>) -> std::fmt::Result {
        f.debug_struct("KayakContext")
            .field("current_id", &self.current_id)
            .finish()
    }
}

impl KayakContext {
    /// Creates a new [`KayakContext`].
    pub fn new() -> Self {
        Self {
            assets: resources::Resources::default(),
            current_effect_index: 0,
            current_id: crate::Index::default(),
            current_state_index: 0,
            event_dispatcher: EventDispatcher::default(),
            global_bindings: HashMap::new(),
            global_state: resources::Resources::default(),
            last_state_type_id: None,
            widget_effects: HashMap::new(),
            widget_manager: WidgetManager::new(),
            widget_providers: HashMap::new(),
            widget_state_lifetimes: HashMap::new(),
            widget_states: HashMap::new(),
        }
    }

    /// Binds some global state to the current widget.
    pub fn bind<T: Clone + PartialEq + Send + Sync + 'static>(
        &mut self,
        binding: &crate::Binding<T>,
    ) {
        if !self.global_bindings.contains_key(&self.current_id) {
            self.global_bindings.insert(self.current_id, vec![]);
        }

        let global_binding_ids = self.global_bindings.get_mut(&self.current_id).unwrap();

<<<<<<< HEAD
        if !global_binding_ids.contains(&binding.id) {
            let lifetime = Self::create_lifetime(&binding, &self.widget_manager, self.current_id);
=======
        if !global_binding_ids.contains(&global_state.id) {
            let lifetime =
                Self::create_lifetime(&global_state, &self.widget_manager, self.current_id);
>>>>>>> 683f4928
            Self::insert_state_lifetime(
                &mut self.widget_state_lifetimes,
                self.current_id,
                binding.id,
                lifetime,
            );
            global_binding_ids.push(binding.id);
        }
    }

    pub fn unbind<T: Clone + PartialEq + Send + Sync + 'static>(
        &mut self,
        global_state: &crate::Binding<T>,
    ) {
        if self.global_bindings.contains_key(&self.current_id) {
            let global_binding_ids = self.global_bindings.get_mut(&self.current_id).unwrap();
            if let Some(index) = global_binding_ids
                .iter()
                .position(|id| *id == global_state.id)
            {
                global_binding_ids.remove(index);

                Self::remove_state_lifetime(
                    &mut self.widget_state_lifetimes,
                    self.current_id,
                    global_state.id,
                );
            }
        }
    }

    /// Creates a provider context with the given state data
    ///
    /// This works much like [create_state](Self::create_state), except that the state is also made available to any children. They can
    /// access this provider's state by calling [create_consumer](Self::create_consumer).
    pub fn create_provider<T: resources::Resource + Clone + PartialEq>(
        &mut self,
        initial_state: T,
    ) -> Binding<T> {
        let type_id = initial_state.type_id();

        let providers = self
            .widget_providers
            .entry(type_id.clone())
            .or_insert(HashMap::default());

        if let Some(provider) = providers.get(&self.current_id) {
            if let Ok(state) = provider.get::<Binding<T>>() {
                // Provider was already created
                return state.clone();
            }
        }

        let mut provider = resources::Resources::default();
        let state = crate::bind(initial_state);
        let lifetime = Self::create_lifetime(&state, &self.widget_manager, self.current_id);
        Self::insert_state_lifetime(
            &mut self.widget_state_lifetimes,
            self.current_id,
            state.id,
            lifetime,
        );
        provider.insert(state.clone());
        providers.insert(self.current_id, provider);

        state
    }

    /// Creates a context consumer for the given type, [T]
    ///
    /// This allows direct access to a parent's state data made with [create_provider](Self::create_provider).
    pub fn create_consumer<T: resources::Resource + Clone + PartialEq>(
        &mut self,
    ) -> Option<Binding<T>> {
        let type_id = std::any::TypeId::of::<T>();

        if let Some(providers) = self.widget_providers.get(&type_id) {
            let mut index = Some(self.current_id);
            while index.is_some() {
                // Traverse the parents to find the one with the given state data
                index = self.widget_manager.tree.get_parent(index.unwrap());

                let key = index.unwrap();
                if let Some(provider) = providers.get(&key) {
                    if let Ok(state) = provider.get::<Binding<T>>() {
                        return Some(state.clone());
                    }
                }
            }
        }

        None
    }

    pub fn set_current_id(&mut self, id: crate::Index) {
        self.current_id = id;
        self.current_state_index = 0;
        self.current_effect_index = 0;
        self.last_state_type_id = None;
    }

    pub fn create_state<T: resources::Resource + Clone + PartialEq>(
        &mut self,
        initial_state: T,
    ) -> Option<crate::Binding<T>> {
        let state_type_id = initial_state.type_id();
        if let Some(last_state_type_id) = self.last_state_type_id {
            if state_type_id != last_state_type_id {
                self.current_state_index = 0;
            }
        }

        if self.widget_states.contains_key(&self.current_id) {
            let states = self.widget_states.get_mut(&self.current_id).unwrap();
            if !states.contains::<MultiState<crate::Binding<T>>>() {
                let state = crate::bind(initial_state);
                let lifetime = Self::create_lifetime(&state, &self.widget_manager, self.current_id);
                Self::insert_state_lifetime(
                    &mut self.widget_state_lifetimes,
                    self.current_id,
                    state.id,
                    lifetime,
                );
                states.insert(MultiState::new(state));
                self.last_state_type_id = Some(state_type_id);
                self.current_state_index += 1;
            } else {
                // Add new value to the multi-state.
                let state = crate::bind(initial_state);
                let lifetime = Self::create_lifetime(&state, &self.widget_manager, self.current_id);
                Self::insert_state_lifetime(
                    &mut self.widget_state_lifetimes,
                    self.current_id,
                    state.id,
                    lifetime,
                );
                let mut multi_state = states.remove::<MultiState<crate::Binding<T>>>().unwrap();
                multi_state.get_or_add(state, &mut self.current_state_index);
                states.insert(multi_state);
                self.last_state_type_id = Some(state_type_id);
            }
        } else {
            let mut states = resources::Resources::default();
            let state = crate::bind(initial_state);
            let lifetime = Self::create_lifetime(&state, &self.widget_manager, self.current_id);
            Self::insert_state_lifetime(
                &mut self.widget_state_lifetimes,
                self.current_id,
                state.id,
                lifetime,
            );
            states.insert(MultiState::new(state));
            self.widget_states.insert(self.current_id, states);
            self.current_state_index += 1;
            self.last_state_type_id = Some(state_type_id);
        }
        return self.get_state();
    }

    /// Creates a callback that runs as a side-effect of its dependencies, running only when one of them is updated.
    ///
    /// All dependencies must be implement the [Changeable](crate::Changeable) trait, which means it will generally
    /// work best with [Binding](crate::Binding) values.
    ///
    /// For more details, check out [React's documentation](https://reactjs.org/docs/hooks-effect.html),
    /// upon which this method is based.
    ///
    /// # Arguments
    ///
    /// * `effect`: The side-effect function
    /// * `dependencies`: The dependencies the effect relies on
    ///
    /// returns: ()
    ///
    /// # Examples
    ///
    /// ```
    /// # use kayak_core::{bind, Binding, Bound, KayakContext};
    /// # let mut context = KayakContext::new();
    ///
    /// let my_state: Binding<i32> = bind(0i32);
    /// let my_state_clone = my_state.clone();
    /// context.create_effect(move || {
    ///     println!("Value: {}", my_state_clone.get());
    /// }, &[&my_state]);
    /// ```
    pub fn create_effect<'a, F: Fn() + Send + Sync + 'static>(
        &'a mut self,
        effect: F,
        dependencies: &[&'a dyn Changeable],
    ) {
        // === Bind to Dependencies === //
        let notification = crate::notify(effect);
        let mut lifetimes = Vec::default();
        for dependency in dependencies {
            let lifetime = dependency.when_changed(notification.clone());
            lifetimes.push(lifetime);
        }

        // === Create Invoking Function === //
        // Create a temporary Binding to allow us to invoke the effect if needed
        let notify_clone = notification.clone();
        let invoke_effect = move || {
            let control = crate::bind(false);
            let mut control_life = control.when_changed(notify_clone.clone());
            control.set(true);
            control_life.done();
        };

        // === Insert Effect === //
        let effects = self
            .widget_effects
            .entry(self.current_id)
            .or_insert(resources::Resources::default());
        if effects.contains::<MultiState<Vec<Box<dyn Releasable>>>>() {
            let mut state = effects
                .get_mut::<MultiState<Vec<Box<dyn Releasable>>>>()
                .unwrap();
            let old_size = state.data.len();
            state.get_or_add(lifetimes, &mut self.current_effect_index);
            if old_size != state.data.len() {
                // Just added -> invoke effect
                invoke_effect();
            }
        } else {
            let state = MultiState::new(lifetimes);
            effects.insert(state);
            invoke_effect();
            self.current_effect_index += 1;
        }
    }

    fn get_state<T: resources::Resource + Clone + PartialEq>(&self) -> Option<T> {
        if self.widget_states.contains_key(&self.current_id) {
            let states = self.widget_states.get(&self.current_id).unwrap();
            if let Ok(state) = states.get::<MultiState<T>>() {
                return Some(state.get(self.current_state_index - 1).clone());
            }
        }
        return None;
    }

    /// Create a `Releasable` lifetime that marks the current node as dirty when the given state changes
    fn create_lifetime<T: resources::Resource + Clone + PartialEq>(
        state: &Binding<T>,
        widget_manager: &WidgetManager,
        id: Index,
    ) -> Box<dyn Releasable> {
        let dirty_nodes = widget_manager.dirty_nodes.clone();
        state.when_changed(crate::notify(move || {
            if let Ok(mut dirty_nodes) = dirty_nodes.lock() {
                dirty_nodes.insert(id);
            }
        }))
    }

    fn insert_state_lifetime(
        lifetimes: &mut HashMap<
            crate::Index,
            HashMap<crate::flo_binding::Uuid, Box<dyn crate::Releasable>>,
        >,
        id: Index,
        binding_id: crate::flo_binding::Uuid,
        lifetime: Box<dyn crate::Releasable>,
    ) {
        if lifetimes.contains_key(&id) {
            if let Some(lifetimes) = lifetimes.get_mut(&id) {
                if !lifetimes.contains_key(&binding_id) {
                    lifetimes.insert(binding_id, lifetime);
                }
            }
        } else {
            let mut new_hashmap = HashMap::new();
            new_hashmap.insert(binding_id, lifetime);
            lifetimes.insert(id, new_hashmap);
        }
    }

    fn remove_state_lifetime(
        lifetimes: &mut HashMap<
            crate::Index,
            HashMap<crate::flo_binding::Uuid, Box<dyn crate::Releasable>>,
        >,
        id: Index,
        binding_id: crate::flo_binding::Uuid,
    ) {
        if lifetimes.contains_key(&id) {
            if let Some(lifetimes) = lifetimes.get_mut(&id) {
                if lifetimes.contains_key(&binding_id) {
                    let mut binding_lifetime = lifetimes.remove(&binding_id).unwrap();
                    binding_lifetime.done();
                }
            }
        }
    }

    pub fn set_global_state<T: resources::Resource>(&mut self, state: T) {
        self.global_state.insert(state);
    }

    pub fn get_global_state<T: resources::Resource>(
        &mut self,
    ) -> Result<resources::RefMut<T>, resources::CantGetResource> {
        self.global_state.get_mut::<T>()
    }

    pub fn take_global_state<T: resources::Resource>(&mut self) -> Option<T> {
        self.global_state.remove::<T>()
    }

    pub fn render(&mut self) {
        let dirty_nodes: Vec<_> =
            if let Ok(mut dirty_nodes) = self.widget_manager.dirty_nodes.lock() {
                dirty_nodes.drain().collect()
            } else {
                panic!("Couldn't get lock on dirty nodes!")
            };
        for node_index in dirty_nodes {
            let mut widget = self.widget_manager.take(node_index);
            widget.render(self);
            self.widget_manager.repossess(widget);
            self.widget_manager.dirty_render_nodes.insert(node_index);
        }

        // self.widget_manager.dirty_nodes.clear();
        self.widget_manager.render();
        self.widget_manager.calculate_layout();
    }

    /// Processes the given input events
    ///
    /// Events are processed in three phases: Capture, Target, Propagate. These phases are based on their
    /// associated [W3 specifications](https://www.w3.org/TR/uievents/#dom-event-architecture).
    ///
    /// ## Capture:
    /// Currently, we do not support the Capture Phase. This is because the current event handling system is
    ///   made to handle events as a single enum. To achieve proper capturing, widgets would need to be able to
    ///   register separate event handlers so that specific ones could be captured while others would not. It
    ///   should generally be okay to skip this as it's not a common use-case.
    ///
    /// ## Target:
    ///   The Target Phase simply identifies the target for an event so that we can generate the propagation path
    ///   for it.
    ///
    /// ## Propagate:
    ///   The Propagate Phase (also known as the Bubble Phase) is where we bubble up the tree from the target node,
    ///   firing the bubbled event along the way. At any point, the bubbling can be stopped by calling
    ///   [`event.stop_propagation()`](Event::stop_propagation). Not every event can be propagated, in which case,
    ///   they will only fire for their specified target.
    pub fn process_events(&mut self, input_events: Vec<InputEvent>) {
        let mut dispatcher = self.event_dispatcher.to_owned();
        dispatcher.process_events(input_events, self);
        self.event_dispatcher = dispatcher;
    }

    #[allow(dead_code)]
    fn get_all_parents(&self, current: Index, parents: &mut Vec<Index>) {
        if let Some(parent) = self.widget_manager.tree.parents.get(&current) {
            parents.push(*parent);
            self.get_all_parents(*parent, parents);
        }
    }

    /// Get the last calculated mouse position.
    ///
    /// Calling this from a widget will return the last mouse position at the time the widget was rendered.
    pub fn last_mouse_position(&self) -> (f32, f32) {
        self.event_dispatcher.current_mouse_position()
    }

    #[cfg(feature = "bevy_renderer")]
    pub fn query_world<T: bevy::ecs::system::SystemParam, F, R>(&mut self, mut f: F) -> R
    where
        F: FnMut(<T::Fetch as bevy::ecs::system::SystemParamFetch<'_, '_>>::Item) -> R,
    {
        let mut world = self.get_global_state::<bevy::prelude::World>().unwrap();
        let mut system_state = bevy::ecs::system::SystemState::<T>::new(&mut world);
        let r = {
            let test = system_state.get_mut(&mut world);
            f(test)
        };
        system_state.apply(&mut world);

        r
    }

<<<<<<< HEAD
    pub fn get_asset<T: 'static + Send + Sync + Clone + PartialEq>(
        &mut self,
        key: impl Into<PathBuf>,
    ) -> Binding<Option<T>> {
        self.create_asset_storage::<T>();
        if let Ok(mut asset_storage) = self.assets.get_mut::<AssetStorage<T>>() {
            asset_storage.get_asset(key).clone()
        } else {
            panic!("Couldn't find asset storage but it should exist!");
        }
    }

    pub fn set_asset<T: 'static + Send + Sync + Clone + PartialEq>(
        &mut self,
        key: impl Into<PathBuf>,
        asset: T,
    ) {
        self.create_asset_storage::<T>();
        if let Ok(mut asset_storage) = self.assets.get_mut::<AssetStorage<T>>() {
            asset_storage.set_asset(key, asset);
        } else {
            panic!("Couldn't find asset storage but it should exist!");
        }
    }

    fn create_asset_storage<T: 'static + Send + Sync + Clone + PartialEq>(&mut self) {
        if !self.assets.contains::<AssetStorage<T>>() {
            self.assets.insert(AssetStorage::<T>::new());
        }
=======
    pub fn get_last_clicked_widget(&self) -> Binding<Index> {
        self.event_dispatcher.last_clicked.clone()
>>>>>>> 683f4928
    }
}<|MERGE_RESOLUTION|>--- conflicted
+++ resolved
@@ -26,20 +26,8 @@
     /// Maps the type of the data to a mapping of the provider node's ID to the state data
     widget_providers: HashMap<std::any::TypeId, HashMap<crate::Index, resources::Resources>>,
     widget_state_lifetimes:
-<<<<<<< HEAD
         HashMap<crate::Index, HashMap<crate::flo_binding::Uuid, Box<dyn crate::Releasable>>>,
     widget_states: HashMap<crate::Index, resources::Resources>,
-=======
-        HashMap<crate::Index, HashMap<flo_binding::Uuid, Box<dyn crate::Releasable>>>,
-    current_id: Index,
-    // TODO: Make widget_manager private.
-    pub widget_manager: WidgetManager,
-    event_dispatcher: EventDispatcher,
-    global_state: resources::Resources,
-    last_state_type_id: Option<std::any::TypeId>,
-    current_state_index: usize,
-    current_effect_index: usize,
->>>>>>> 683f4928
 }
 
 impl std::fmt::Debug for KayakContext {
@@ -58,7 +46,7 @@
             current_effect_index: 0,
             current_id: crate::Index::default(),
             current_state_index: 0,
-            event_dispatcher: EventDispatcher::default(),
+            event_dispatcher: EventDispatcher::new(),
             global_bindings: HashMap::new(),
             global_state: resources::Resources::default(),
             last_state_type_id: None,
@@ -80,15 +68,8 @@
         }
 
         let global_binding_ids = self.global_bindings.get_mut(&self.current_id).unwrap();
-
-<<<<<<< HEAD
         if !global_binding_ids.contains(&binding.id) {
             let lifetime = Self::create_lifetime(&binding, &self.widget_manager, self.current_id);
-=======
-        if !global_binding_ids.contains(&global_state.id) {
-            let lifetime =
-                Self::create_lifetime(&global_state, &self.widget_manager, self.current_id);
->>>>>>> 683f4928
             Self::insert_state_lifetime(
                 &mut self.widget_state_lifetimes,
                 self.current_id,
@@ -475,7 +456,6 @@
         r
     }
 
-<<<<<<< HEAD
     pub fn get_asset<T: 'static + Send + Sync + Clone + PartialEq>(
         &mut self,
         key: impl Into<PathBuf>,
@@ -505,9 +485,9 @@
         if !self.assets.contains::<AssetStorage<T>>() {
             self.assets.insert(AssetStorage::<T>::new());
         }
-=======
+    }
+
     pub fn get_last_clicked_widget(&self) -> Binding<Index> {
         self.event_dispatcher.last_clicked.clone()
->>>>>>> 683f4928
     }
 }