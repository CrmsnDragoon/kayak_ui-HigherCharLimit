use bevy::prelude::*;
use kayak_ui_macros::rsx;

use crate::{
    children::KChildren,
    context::WidgetName,
    prelude::KayakWidgetContext,
    styles::{ComputedStyles, KStyle, LayoutType, Units},
    widget::Widget,
<<<<<<< HEAD
    widgets::{BackgroundBundle, ClipBundle, TransitionProps, TransitionState, create_transition, Transition, TransitionEasing},
=======
    widgets::{
        create_transition, BackgroundBundle, ClipBundle, Transition, TransitionProps,
        TransitionState,
    },
>>>>>>> 63b08c3d
};

use super::AccordionContext;

#[derive(Component, Default, Debug, Clone, PartialEq)]
pub struct AccordionDetails {
    pub index: usize,
}

impl Widget for AccordionDetails {}

#[derive(Bundle, Debug, Clone, PartialEq)]
pub struct AccordionDetailsBundle {
    pub accordion: AccordionDetails,
    pub children: KChildren,
    pub computed_styles: ComputedStyles,
    pub widget_name: WidgetName,
}

impl Default for AccordionDetailsBundle {
    fn default() -> Self {
        Self {
            accordion: Default::default(),
            children: Default::default(),
            computed_styles: Default::default(),
            widget_name: AccordionDetails::default().get_name(),
        }
    }
}

pub fn render(
    In((widget_context, accordion_widget)): In<(KayakWidgetContext, Entity)>,
    mut commands: Commands,
    mut query: Query<(&AccordionDetails, &KChildren)>,
    context_query: Query<&AccordionContext>,
    mut transition_state_query: Query<&mut TransitionState>,
) -> bool {
    if let Ok((accordion, passed_children)) = query.get_mut(accordion_widget) {
        if let Some(context_entity) =
            widget_context.get_context_entity::<AccordionContext>(accordion_widget)
        {
            if let Ok(context) = context_query.get(context_entity) {
                let mut children_height = 0.0;
                if let Some(parent_layout) = widget_context.get_layout(accordion_widget) {
                    // Start with 20 the size of the margin for the parent.
                    let mut previous_y = parent_layout.posy - 20.0;
                    for child in passed_children.iter() {
                        let layout = widget_context.get_layout(*child).unwrap_or_default();
                        children_height += layout.posy - previous_y;
                        children_height += layout.height;
                        previous_y = layout.posy + layout.height;
                    }
                }

                let transition_props = TransitionProps {
                    easing: TransitionEasing::QuadraticInOut,
                    reversing: !context.is_open(accordion.index),
                    timeout: 500.0,
                    looping: false,
                    style_a: KStyle {
                        height: Units::Pixels(0.0).into(),
                        ..Default::default()
                    },
                    style_b: KStyle {
                        height: Units::Pixels(children_height).into(),
                        ..Default::default()
                    },
                    autoplay: false, // When the animation first initializes we want it to be at the end of the animation.
                };

                let transition_entity: Entity = create_transition(
                    &widget_context,
                    &mut commands,
                    accordion_widget,
                    &Transition::new(&transition_props),
                );

<<<<<<< HEAD
                if let Ok(mut transition_state) = transition_state_query.get_mut(transition_entity) {
=======
                if let Ok(mut transition_state) = transition_state_query.get_mut(transition_entity)
                {
                    transition_state.transition.style_b.height =
                        Units::Pixels(children_height).into();
>>>>>>> 63b08c3d
                    if transition_state.transition.reversing != transition_props.reversing {
                        transition_state.transition.style_b.height = Units::Pixels(children_height).into();
                        if transition_props.reversing {
                            transition_state.transition.start_reverse()
                        } else {
                            transition_state.transition.start();
                        }
                    }
                }

                let parent_id = Some(accordion_widget);
                rsx! {
                    <BackgroundBundle
                        styles={KStyle {
                            background_color: Color::rgba(0.133, 0.145, 0.2, 1.0).into(),
                            layout_type: LayoutType::Row.into(),
                            height: Units::Stretch(1.0).into(),
                            ..Default::default()
                        }}
                    >
                        <ClipBundle
                            styles={KStyle {
                                top: Units::Pixels(10.0).into(),
                                left: Units::Pixels(10.0).into(),
                                right: Units::Pixels(10.0).into(),
                                bottom: Units::Pixels(10.0).into(),
                                ..Default::default()
                            }}
                            children={passed_children.clone()}
                        />
                    </BackgroundBundle>
                };
            }
        }
    }

    true
}<|MERGE_RESOLUTION|>--- conflicted
+++ resolved
@@ -7,14 +7,10 @@
     prelude::KayakWidgetContext,
     styles::{ComputedStyles, KStyle, LayoutType, Units},
     widget::Widget,
-<<<<<<< HEAD
-    widgets::{BackgroundBundle, ClipBundle, TransitionProps, TransitionState, create_transition, Transition, TransitionEasing},
-=======
     widgets::{
-        create_transition, BackgroundBundle, ClipBundle, Transition, TransitionProps,
-        TransitionState,
+        create_transition, BackgroundBundle, ClipBundle, Transition, TransitionEasing,
+        TransitionProps, TransitionState,
     },
->>>>>>> 63b08c3d
 };
 
 use super::AccordionContext;
@@ -92,16 +88,13 @@
                     &Transition::new(&transition_props),
                 );
 
-<<<<<<< HEAD
-                if let Ok(mut transition_state) = transition_state_query.get_mut(transition_entity) {
-=======
                 if let Ok(mut transition_state) = transition_state_query.get_mut(transition_entity)
                 {
                     transition_state.transition.style_b.height =
                         Units::Pixels(children_height).into();
->>>>>>> 63b08c3d
                     if transition_state.transition.reversing != transition_props.reversing {
-                        transition_state.transition.style_b.height = Units::Pixels(children_height).into();
+                        transition_state.transition.style_b.height =
+                            Units::Pixels(children_height).into();
                         if transition_props.reversing {
                             transition_state.transition.start_reverse()
                         } else {
