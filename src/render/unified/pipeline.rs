--- conflicted
+++ resolved
@@ -708,32 +708,18 @@
         let view_uniform = views.get(view).unwrap();
         let extracted_view = extracted_views.get(view).unwrap();
         let quad_meta = quad_meta.into_inner();
-<<<<<<< HEAD
         let batch = quad_batches.get(item.entity).unwrap();
 
-        // dbg!((batch.quad_type, batch.type_id));
-
         if item.quad_type == UIQuadType::Clip {
-=======
-        let extracted_quad = quads.get(item.entity).unwrap();
-
-        if extracted_quad.quad_type == UIQuadType::Clip {
->>>>>>> 4d84adfa
             let window_size = (
                 extracted_view.viewport.z as f32,
                 extracted_view.viewport.w as f32,
             );
-<<<<<<< HEAD
             let x = item.rect.min.x as u32;
             let y = item.rect.min.y as u32;
             let mut width = item.rect.width() as u32;
             let mut height = item.rect.height() as u32;
-=======
-            let x = extracted_quad.rect.min.x as u32;
-            let y = extracted_quad.rect.min.y as u32;
-            let mut width = extracted_quad.rect.width() as u32;
-            let mut height = extracted_quad.rect.height() as u32;
->>>>>>> 4d84adfa
+
             width = width.min(window_size.0 as u32);
             height = height.min(window_size.1 as u32);
             if width == 0 || height == 0 || x > window_size.0 as u32 || y > window_size.1 as u32 {
